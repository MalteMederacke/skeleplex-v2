# https://peps.python.org/pep-0517/
[build-system]
requires = ["hatchling", "hatch-vcs"]
build-backend = "hatchling.build"

# https://hatch.pypa.io/latest/config/metadata/
[tool.hatch.version]
source = "vcs"

# read more about configuring hatch at:
# https://hatch.pypa.io/latest/config/build/
[tool.hatch.build.targets.wheel]
only-include = ["src"]
sources = ["src"]

# https://peps.python.org/pep-0621/
[project]
name = "skeleplex-v2"
dynamic = ["version"]
description = "A Python package for analyzing skeletons."
readme = "README.md"
requires-python = ">=3.10"
license = { text = "BSD-3-Clause" }
authors = [{ name = "Kevin Yamauchi", email = "kevin.yamauchi@gmail.com" }]
# https://pypi.org/classifiers/
classifiers = [
    "Development Status :: 3 - Alpha",
    "License :: OSI Approved :: BSD License",
    "Programming Language :: Python :: 3",
    "Programming Language :: Python :: 3.10",
    "Programming Language :: Python :: 3.11",
    "Programming Language :: Python :: 3.12",
    "Programming Language :: Python :: 3.13",
    "Typing :: Typed",
]
# add your package dependencies here
dependencies = [
    "einops>=0.8.0",
    "h5py>=3.12.1",
    "networkx>=3.4",
    "numba>=0.60.0",
    "numpy>=2.0.2",
    "pooch",
    "rich>=13.9.4",
    "scikit-image>=0.24.0",
    "skan>=0.12.2",
    "splinebox<0.4.1",
    "trimesh>=4.4.1",
    "scikit-learn>=1.5.0",
    "rtree>=1.3.0",
<<<<<<< HEAD
    "dask>=2025.5.1",
    "zarr >=3.0.8",

=======
>>>>>>> be681d7e
]

# https://peps.python.org/pep-0621/#dependencies-optional-dependencies
# "extras" (e.g. for `pip install .[test]`)
[project.optional-dependencies]
# for visualization
napari = ["napari[pyqt6,optional]"]
cellier = ["cellier[pyqt]>=0.0.10",]
viz = ["app-model"]
torch = ["torch", "morphospaces>=0.0.5"]
#branch measurements requires sam
branch_measurements = ["sam2>=1.0","torch >=2.6.0"]
# add dependencies used for testing here
test = ["pytest", "pytest-cov"]
# add anything else you like to have in your dev environment here
dev = [
    "ipython",
    "pdbpp",  # https://github.com/pdbpp/pdbpp
    "pre-commit",
    "rich",  # https://github.com/Textualize/rich
    "ruff",
]
# dependencies for docs
docs = [
    "mkdocs-material",
    "mkdocstrings-python",
    "mkdocs-literate-nav",
    "mkdocs-gen-files",
    "mkdocs-section-index"
]
# all dev dependencies
dev-all = [
    "skeleplex-v2[napari,test,viz,cellier,docs,dev]"
]

[project.urls]
homepage = "https://github.com/kevinyamauchi/skeleplex-v2"
repository = "https://github.com/kevinyamauchi/skeleplex-v2"

# Entry points
# https://peps.python.org/pep-0621/#entry-points
# same as console_scripts entry point
# [project.scripts]
# skeleplex-v2-cli = "skeleplex:main_cli"

# [project.entry-points."some.group"]
# tomatoes = "skeleplex:main_tomatoes"

# https://docs.astral.sh/ruff
[tool.ruff]
line-length = 88
target-version = "py310"
src = ["src"]

# https://docs.astral.sh/ruff/rules
[tool.ruff.lint]
pydocstyle = { convention = "numpy" }
select = [
    "E",    # style errors
    "W",    # style warnings
    "F",    # flakes
    "D",    # pydocstyle
    "D417", # Missing argument descriptions in Docstrings
    "I",    # isort
    "UP",   # pyupgrade
    "C4",   # flake8-comprehensions
    "B",    # flake8-bugbear
    "A001", # flake8-builtins
    "RUF",  # ruff-specific rules
    "TCH",  # flake8-type-checking
    "TID",  # flake8-tidy-imports
]
ignore = [
    "D401", # First line should be in imperative mood (remove to opt in)
]

[tool.ruff.lint.per-file-ignores]
"tests/*.py" = ["D", "S"]

# https://docs.astral.sh/ruff/formatter/
[tool.ruff.format]
docstring-code-format = true
skip-magic-trailing-comma = false  # default is false

# https://docs.pytest.org/
[tool.pytest.ini_options]
minversion = "7.0"
testpaths = ["tests"]
filterwarnings = ["error"]

# https://coverage.readthedocs.io/
[tool.coverage.report]
show_missing = true
exclude_lines = [
    "pragma: no cover",
    "if TYPE_CHECKING:",
    "@overload",
    "except ImportError",
    "\\.\\.\\.",
    "raise NotImplementedError()",
    "pass",
]

[tool.coverage.run]
source = ["skeleplex"]

# https://github.com/mgedmin/check-manifest#configuration
# add files that you want check-manifest to explicitly ignore here
# (files that are in the repo but shouldn't go in the package)
[tool.check-manifest]
ignore = [
    ".pre-commit-config.yaml",
    ".ruff_cache/**/*",
    "tests/**/*",
]<|MERGE_RESOLUTION|>--- conflicted
+++ resolved
@@ -48,12 +48,9 @@
     "trimesh>=4.4.1",
     "scikit-learn>=1.5.0",
     "rtree>=1.3.0",
-<<<<<<< HEAD
     "dask>=2025.5.1",
     "zarr >=3.0.8",
 
-=======
->>>>>>> be681d7e
 ]
 
 # https://peps.python.org/pep-0621/#dependencies-optional-dependencies
